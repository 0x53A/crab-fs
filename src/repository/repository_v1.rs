--- conflicted
+++ resolved
@@ -1,1115 +1,1083 @@
-// this file contains the on-disk serialized structures.
-// MUST NOT be changed, instead, create repository_v2
-
-use serde::{Deserialize, Serialize};
-use std::collections::BTreeMap;
-
-//---------------------
-use log::{debug, warn};
-use log::{error, LevelFilter};
-use std::cmp::min;
-use std::ffi::OsStr;
-use std::fs::{File, OpenOptions};
-use std::io::{BufRead, BufReader, ErrorKind, Read, Seek, SeekFrom, Write};
-use std::os::raw::c_int;
-use std::os::unix::ffi::OsStrExt;
-use std::os::unix::fs::FileExt;
-#[cfg(target_os = "linux")]
-use std::os::unix::io::IntoRawFd;
-use std::path::{Path, PathBuf};
-use std::sync::atomic::{AtomicU64, Ordering};
-use std::time::{Duration, SystemTime, UNIX_EPOCH};
-use std::{env, fs, io};
-
-use std::collections::HashMap;
-use std::sync::RwLock;
-
-use rand::{RngCore, SeedableRng};
-//-------------------
-
-use blake3::Hasher;
-
-use crate::errors::{MyResult, ErrorKinds};
-// use bincode_maxsize_derive::BincodeMaxSize;
-
-
-/*
-  /inodes
-  |-1: dir([entries])
-  |-2: file(attrs, inline-content)
-  |-3: file(attrs, [contents])
-  |-...
-
-  /contents (note: one file can consist of multiple contents)
-    /blocks (content adressed chunks, containing linear data)
-    |-0xabcd: block(header(size), [bytes])
-    |-0xefg
-    |-...
-    /in-progress (not content addressed, instead named by a uuid. file operation in progress, will be hashed on file close)
-    |-a
-    |-b
-    |-c
-*/
-
-pub type OsStringBytes = Vec<u8>;
-
-pub type Inode = u64;
-/// the bytes of an OsString
-pub type EntryName = OsStringBytes;
-pub type DirectoryDescriptor = BTreeMap<EntryName, (Inode, FileKind)>;
-
-#[derive(Serialize, Deserialize, Copy, Clone, PartialEq)]
-pub enum FileKind {
-    File,
-    Directory,
-    Symlink,
-}
-
-
-// #[derive(BincodeMaxSize)]
-#[derive(Serialize, Deserialize)]
-pub struct InodeAttributes {
-    pub inode: Inode,
-    // pub open_file_handles: u64, // Ref count of open file handles to this inode
-    pub size: u64,
-    pub last_accessed: (i64, u32),
-    pub last_modified: (i64, u32),
-    pub last_metadata_changed: (i64, u32),
-    pub kind: FileKind,
-    // Permissions and special mode bits
-    pub mode: u16,
-    pub hardlinks: u32,
-    pub uid: u32,
-    pub gid: u32,
-    pub xattrs: BTreeMap<EntryName, Vec<u8>>,
-}
-
-
-/// note: in the case of block chunks, this is the hash of the block.
-///       in the case of an in-progress chunk, this is a random uuid
-pub type ChunkId = [u8;16];
-
-const SIZE_OF_CHUNK_ID : usize = 16;
-
-#[cfg(test)]
-#[test]
-pub fn test_size_of_chunk_id() {
-    let id: ChunkId = [0; 16];
-    assert_eq!(bincode::serialize(&id).unwrap().len(), SIZE_OF_CHUNK_ID);
-}
-
-
-#[derive(Serialize, Deserialize)]
-pub struct BlockChunk {
-    /// note: the id is the hash of the content
-    pub id: ChunkId,
-    pub data: Vec<u8>
-}
-
-// note: the way bincode works, 'len' in this struct maps to the length of the vector 'data' in the serialized representation of BlockChunk
-#[derive(Serialize, Deserialize, Clone)]
-pub struct BlockChunkHeader {
-    pub id: ChunkId,
-    pub len: u64,
-}
-
-impl BlockChunkHeader {
-    const SIZE : usize = 24;
-}
-
-impl BlockChunk {
-    const OFFSET_OF_ACTUAL_DATA : usize = BlockChunkHeader::SIZE;
-}
-
-
-#[cfg(test)]
-mod tests {
-    use super::*;
-
-    #[test]
-    pub fn test_offset_of_data() {
-        let chunk = BlockChunk {
-            id: [0; 16],
-            data: vec![0x53, 0xa0]
-        };
-        let serialized = bincode::serialize(&chunk).unwrap();
-        assert_eq!(serialized.len(), BlockChunkHeader::SIZE + 2);
-        assert_eq!(serialized[BlockChunk::OFFSET_OF_ACTUAL_DATA], 0x53);
-        assert_eq!(serialized[BlockChunk::OFFSET_OF_ACTUAL_DATA + 1], 0xa0);
-    }
-
-    #[test]
-    pub fn test_size_of() {
-        let header = BlockChunkHeader {
-            id: [0; 16],
-            len: 0,
-        };
-        assert_eq!(bincode::serialize(&header).unwrap().len(), BlockChunkHeader::SIZE);
-    }
-}
-
-
-#[derive(Serialize, Deserialize, Clone)]
-pub struct Range {
-    pub offset: u64,
-    pub len: u64
-}
-
-// /// Example:
-// /// You have a base-chunk with the following data: B=[0x01, 0x02, 0x03, 0x04, 0x05, 0x06, 0x07, 0x08, 0x09, 0x0A].
-// /// You have an Overlay Chunk referencing this chunk.
-// ///   OverlayChunk X:
-// ///     header:
-// ///       { base_chunk_ref: B, base_chunk_range: (0, 10), offset: 0 }
-// ///     modified_buffers:
-// ///       [ (5, [0xff])]
-// ///   Result:
-// ///     X= [0x01, 0x02, 0x03, 0x04, 0x05, 0xff, 0x07, 0x08, 0x09, 0x0A]
-// ///     (a single byte has been replaced)
-// #[derive(Serialize, Deserialize)]
-// pub struct OverlayChunkHeader {
-//     pub hash: ChunkId,
-//     /// the size of this chunk, can be longer or shorter than the base chunk
-//     pub len: usize,
-// }
-
-// /// a Chunk that references one base chunk and contains one or more modified ranges.
-// /// Note: modified ranges may not overlap each other!
-// #[derive(Serialize, Deserialize)]
-// pub struct OverlayChunk {
-//     header: OverlayChunkHeader,
-
-//     pub base_chunk_ref: ChunkRef,
-//     /// which part of the base Chunk to project into out Chunk
-//     pub base_chunk_range: Range,
-
-//     // a list of ranges that have been zeroed
-//     zeroed_ranges: Vec<Range>,
-
-//     // these two vecs are the same length. Each buffer is splatted over the base chunk at the 'offset' position.
-//     // A buffer can either overlap the base chunk, or be appended to its end, but the whole OverlayChunk must be continuous, that is, there must not be any holes.
-//     modified_offsets: Vec<usize>,
-//     modified_buffers: Vec<Vec<u8>>
-// }
-
-// #[derive(Serialize, Deserialize)]
-// pub struct ChunkRef {
-//     /// the hash of the data chunk, or 0 if ChunkKind::Zero
-//     pub id: ChunkId,
-//     /// note: this len MUST match exactly with the length of the chunk that is referenced.
-//     /// It is duplicated here so we don't need to actually open the chunk to find out the length.
-//     pub len: usize,
-//     pub kind: ChunkKind
-// }
-
-// // allow sparse inline files
-// #[derive(Serialize, Deserialize)]
-// pub enum InlineChunk {
-//     Data(Vec<u8>),
-//     Null(usize)
-// }
-
-// #[derive(Serialize, Deserialize)]
-// impl InlineChunk {
-//     fn len(&self) -> usize {
-//         match self {
-//             InlineChunk::Data(bytes) => bytes.len(),
-//             InlineChunk::Null(size) => *size,
-//         }
-//     }
-// }
-
-#[derive(Serialize, Deserialize, Clone)]
-pub struct BlockChunkRef {
-    /// the hash of the data chunk
-    pub id: ChunkId,
-    /// note: this len MUST match exactly with the length of the chunk that is referenced.
-    /// It is duplicated here so we don't need to actually open the chunk to find out the length.
-    pub len: u64,    
-}
-
-#[derive(Serialize, Deserialize, Clone)]
-pub struct WindowedChunkRef {
-    pub base: BlockChunkRef,
-    pub range: Range,
-}
-
-#[derive(Serialize, Deserialize, Clone)]
-pub struct InProgressBlockChunkRef {
-    pub block_id: ChunkId,
-    pub len: u64,
-}
-
-#[derive(Serialize, Deserialize, Clone)]
-pub enum ChunkRef {
-    Zero(u64),
-    Inline(Vec<u8>),
-    Block(BlockChunkRef),
-    Window(WindowedChunkRef),
-    InProgressBlock(BlockChunkRef)
-}
-
-impl ChunkRef {
-    pub fn len(&self) -> u64 {
-        match self {
-            ChunkRef::Zero(size) => *size,
-            ChunkRef::Inline(data) => data.len() as u64,
-            ChunkRef::Block(block_ref) => block_ref.len,
-            ChunkRef::Window(windowed_ref) => windowed_ref.range.len,
-            ChunkRef::InProgressBlock(in_progress_ref) => in_progress_ref.len,
-        }
-    }
-}
-
-#[derive(Serialize, Deserialize, Clone)]
-pub enum FileContent {
-    Chunks(Vec<ChunkRef>),
-    // note: an empty file would be represented as "Chunks([])"
-}
-
-// note: required for a std::mem::take in the FS
-impl Default for FileContent {
-    fn default() -> Self {
-        FileContent::Chunks(vec![])
-    }
-}
-
-impl FileContent {
-
-    pub const EMPTY: FileContent = FileContent::Chunks(vec![]);
-
-    pub fn chunks<'a>(&'a self) -> &'a Vec<ChunkRef> {
-        let FileContent::Chunks(chunks) = self;
-        chunks
-    }
-
-    pub fn len(&self) -> u64 {
-        self.chunks().iter()
-            .map(|chunk| chunk.len())
-            .sum()
-    }
-
-}
-
-
-#[derive(Serialize, Deserialize)]
-pub enum InodeContent {
-    File(FileContent),
-    Directory(DirectoryDescriptor),
-    Symlink(OsStringBytes)
-}
-
-impl InodeContent {
-    pub const EMPTY_FILE : InodeContent = InodeContent::File(FileContent::EMPTY);
-}
-
-#[derive(Serialize, Deserialize)]
-pub struct InodeEntry {
-    pub attrs: InodeAttributes,
-    pub content: InodeContent
-
-}
-
-
-// ------------------------
-
-#[cfg(target_os = "linux")]
-fn zero_file_range_linux(file: &File, offset: u64, len: u64) -> io::Result<()> {
-    use std::os::unix::io::AsRawFd;
-    
-    let ret = unsafe {
-        libc::fallocate(
-            file.as_raw_fd(),
-            libc::FALLOC_FL_PUNCH_HOLE | libc::FALLOC_FL_KEEP_SIZE,
-            offset as libc::off_t,
-            len as libc::off_t
-        )
-    };
-
-    if ret == 0 {
-        Ok(())
-    } else {
-        Err(io::Error::last_os_error())
-    }
-}
-
-// Fallback implementation for other platforms or if fallocate fails
-fn zero_file_range_fallback(file: &File, offset: u64, len: u64) -> io::Result<()> {
-    use std::os::unix::fs::FileExt;
-    
-    // Write in chunks to avoid large allocations
-    const CHUNK_SIZE: usize = 64 * 1024; // 64KB chunks
-    let zeros = vec![0u8; CHUNK_SIZE];
-    
-    let mut remaining = len;
-    let mut current_offset = offset;
-    
-    while remaining > 0 {
-        let write_size = std::cmp::min(remaining, CHUNK_SIZE as u64) as usize;
-        file.write_at(&zeros[..write_size], current_offset)?;
-        remaining -= write_size as u64;
-        current_offset += write_size as u64;
-    }
-    
-    Ok(())
-}
-
-// Combined function that tries fallocate first, then falls back
-fn zero_file_range(file: &File, offset: u64, len: u64) -> io::Result<()> {
-    #[cfg(target_os = "linux")]
-    {
-        match zero_file_range_linux(file, offset, len) {
-            Ok(()) => return Ok(()),
-            Err(_) => {} // Fall through to fallback
-        }
-    }
-    
-    zero_file_range_fallback(file, offset, len)
-}
-
-// ------------------------
-
-pub struct BlockChunkWriter {
-    file: File
-}
-
-impl BlockChunkWriter {
-    pub fn new(file: File) -> Self {
-        Self { file }
-    }
-
-    pub fn read_header(&mut self) -> Result<BlockChunkHeader, ErrorKinds> {
-        let mut buffer = [0u8;BlockChunkHeader::SIZE];
-        self.file.seek(SeekFrom::Start(0))?;
-        self.file.read_exact(&mut buffer)?;
-        let header: BlockChunkHeader = bincode::deserialize(&buffer)?;
-
-        // if debug?
-        {
-            let file_size = self.file.metadata()?.len();
-            let header_size = header.len;
-            assert_eq!(file_size, header_size + BlockChunk::OFFSET_OF_ACTUAL_DATA as u64);
-        }
-
-        return Ok(header);
-    }
-
-    pub fn read_data(&mut self, offset: u64, buffer: &mut [u8]) -> MyResult<()> {
-        self.file.seek(SeekFrom::Start(BlockChunk::OFFSET_OF_ACTUAL_DATA as u64 + offset))?;
-        self.file.read_exact(buffer)?;
-        Ok(())
-    }
-
-    pub fn write_header(&mut self, header: &BlockChunkHeader) -> Result<(), ErrorKinds> {
-        let serialized = bincode::serialize(header)?;
-        self.file.seek(SeekFrom::Start(0))?;
-        self.file.write_all(&serialized)?;
-        Ok(())
-    }
-
-    pub fn write_data(&mut self, offset: u64, buffer: &[u8]) -> MyResult<()> {
-        self.file.seek(SeekFrom::Start(BlockChunk::OFFSET_OF_ACTUAL_DATA as u64 + offset))?;
-        self.file.write_all(buffer)?;
-        Ok(())
-    }
-
-    /// calculates the hash of the content
-    pub fn calculate_hash(&mut self) -> MyResult<ChunkId> {
-        let hash: ChunkId = todo!();
-
-        Ok(hash)
-    }
-
-    /// resize the file. this does not update the header!
-    /// Call write_header afterwards!
-    pub fn resize_data(&mut self, new_len: u64) -> MyResult<()> {
-        let new_total_len = BlockChunkHeader::SIZE as u64 + new_len;
-        self.file.set_len(new_total_len)?;
-        Ok(())
-    }
-
-    pub fn write_data_zero_range(&self, offset: u64, size: u64) -> Result<(), ErrorKinds> {
-        zero_file_range(&self.file, BlockChunk::OFFSET_OF_ACTUAL_DATA as u64 + offset, size)?;
-        Ok(())
-    }
-}
-
-// ------------------------
-
-pub struct FilesystemWriter {
-    data_dir: PathBuf
-}
-
-impl FilesystemWriter {
-    pub fn new(data_dir: PathBuf) -> Self {
-        Self {
-            data_dir
-        }
-    }
-
-    /// idempotent, can be called multiple times
-    pub fn init(&self) -> MyResult<()> {
-        fs::create_dir_all(Path::new(&self.data_dir).join("meta"))?;
-        fs::create_dir_all(Path::new(&self.data_dir).join("inodes"))?;
-        fs::create_dir_all(Path::new(&self.data_dir).join("contents"))?;
-
-        fs::create_dir_all(Path::new(&self.data_dir).join("contents").join("blocks"))?;
-        fs::create_dir_all(Path::new(&self.data_dir).join("contents").join("in-progress"))?;
-
-        Ok(())
-    }
-
-    /// can be destructive!
-    pub fn create_new_fs(&self) -> MyResult<()> {
-        let path = self.get_meta_path(Self::META_NEXT_INODE);
-        let tmp_path = path.with_added_extension(".tmp");
-        let writer = self.create(&tmp_path)?;
-        bincode::serialize_into(writer, &(1))?;
-        fs::rename(tmp_path, path)?;
-        Ok(())
-    }
-
-    // --------------------------------------------------------------
-
-    fn hash_to_pathsegment(id: &ChunkId) -> PathBuf {
-        PathBuf::from(format!("{:x?}", id))
-    }
-
-    fn open_read<P: AsRef<Path>>(&self, path: P) -> MyResult<File> {
-        let file = OpenOptions::new().read(true).open(path.as_ref())?;
-        return Ok(file);
-    }
-
-    fn open_write<P: AsRef<Path>>(&self, path: P) -> MyResult<File> {
-        let file = OpenOptions::new().write(true).open(path.as_ref())?;
-        return Ok(file);
-    }
-
-    fn create<P: AsRef<Path>>(&self, path: P) -> MyResult<File> {
-        let file = OpenOptions::new()
-            .write(true)
-            .create(true)
-            .truncate(true)
-            .open(path.as_ref())?;
-        return Ok(file);
-    }
-
-    fn inode_path(&self, inode: Inode) -> PathBuf {
-        let path = Path::new(&self.data_dir)
-            .join("inodes")
-            .join(inode.to_string());
-        return path;
-    }
-
-    // --------------------------------------------------------------
-
-    pub fn get_inode(&self, inode: Inode) -> MyResult<InodeEntry> {
-        let path = self.inode_path(inode);
-        let file = self.open_read(path)?;
-        Ok(bincode::deserialize_from(file).unwrap())
-    }
-
-    pub fn write_inode(&self, ino: Inode, content: &InodeEntry) -> MyResult<()>  {
-        assert!(ino == content.attrs.inode);
-        let path = self.inode_path(ino);
-        let file = self.open_write(path)?;
-        bincode::serialize_into(file, content).unwrap();
-        Ok(())
-    }
-
-    // --------------------------------------------------------------
-
-    fn block_path(&self, is_in_progress:bool, id: &ChunkId) -> PathBuf {
-        let subdir = if is_in_progress { "" } else { "" };
-        let path = Path::new(&self.data_dir)
-            .join("contents")
-            .join(subdir)
-            .join(Self::hash_to_pathsegment(id));
-        return path;
-    }
-
-    // Blocks
-    // ----------------------
-
-    pub fn read_block(&self, is_in_progress:bool, cref: &BlockChunkRef) -> MyResult<BlockChunkWriter> {
-        let path = self.block_path(is_in_progress, &cref.id);
-        let file = self.open_read(path)?;
-        Ok(BlockChunkWriter::new(file))
-    }
-
-    pub fn write_block(&self, is_in_progress: bool, cref: &BlockChunkRef) -> MyResult<BlockChunkWriter> {        
-        let path = self.block_path(is_in_progress, &cref.id);
-        let file = self.open_write(path)?;
-        Ok(BlockChunkWriter::new(file))
-    }
-    
-    pub fn create_in_progress_block(&self) -> MyResult<BlockChunkWriter> {
-        let uuid : ChunkId = todo!();
-        let path = self.block_path(true, &uuid);
-        let file = self.create(path)?;
-        let writer = BlockChunkWriter::new(file);
-        Ok(writer)
-    }
-
-    // --------------------------------------------------------------
-
-
-
-    pub fn get_meta_path(&self, key: &str) -> PathBuf {
-        Path::new(&self.data_dir).join("meta").join(key)
-    }
-
-    pub fn get_meta(&self, key: &str) -> Vec<u8> {
-        todo!()
-    }
-
-    pub fn set_meta(&self, key: &str, value: Vec<u8>) {
-        todo!()
-    }
-
-    const META_NEXT_INODE : &str = "next_inode";
-
-    pub fn meta_get_next_inode(&self) -> Result<Inode, ErrorKinds> {
-
-        let path = self.get_meta_path(Self::META_NEXT_INODE);
-
-        // note: if the file becomes corrupt, no more inodes can be allocated, so no new files or directories can be created.
-        //       at the very least, an expressive error message should be bubbled up to the user, and a "repair" command be added to the cli
-        //       which would just scan the whole filesystem and reset it to the highest found value.
-        let current_inode: Inode = bincode::deserialize_from(self.open_read(&path)?)?;
-
-        // do an atomic replace of the file
-        let tmp_path = path.with_added_extension(".tmp");
-        let writer = self.create(&tmp_path)?;
-        bincode::serialize_into(writer, &(current_inode + 1))?;
-        fs::rename(tmp_path, path)?;
-
-        Ok(current_inode + 1)
-    }
-
-}
-
-
-#[cfg(test)]
-mod FilesystemWriter_tests {
-    use super::*;
-    #[test]
-    pub fn test_hash_to_pathsegment() {
-        let testcases = vec![
-            ([0x00, 0x01, 0x02, 0x03, 0x04, 0x05, 0x06, 0x07, 0x08, 0x09, 0x0a, 0x0b, 0x0c, 0x0d, 0x0e, 0x0f], "0010102030405060708090a0b0c0d0e0f")
-        ];
-
-        for tc in testcases {
-            let (input, expected) = tc;
-            let actual = FilesystemWriter::hash_to_pathsegment(&input);
-            assert_eq!(actual.to_str().unwrap(), expected);
-        }
-    }
-}
-
-// ------------------------
-
-pub struct RepositoryOptions {
-    pub max_inline_content_size: usize,
-
-}
-
-pub struct RepositoryV1 {
-    options: RepositoryOptions,
-    writer: FilesystemWriter
-}
-
-impl RepositoryV1 {
-    pub fn new(data_dir: PathBuf, options: RepositoryOptions) -> Self {
-        Self {
-            options,
-            writer: FilesystemWriter{data_dir}
-        }
-    }
-
-    /// idempotent, can be called multiple times
-    pub fn init(&self) -> MyResult<()> {
-        self.writer.init()
-    }
-
-    /// can be destructive!
-    pub fn create_new_fs(&self) -> MyResult<()> {
-        self.writer.create_new_fs()
-    }
-
-
-    pub fn get_inode(&self, ino: Inode) -> MyResult<InodeEntry> {
-        self.writer.get_inode(ino)
-    }
-
-    pub fn write_inode(&self, ino: Inode, content: &InodeEntry) -> MyResult<()>  {
-        self.writer.write_inode(ino, content)
-    }
-
-    fn truncate_chunk(&self, chunk: ChunkRef, truncated_size: u64) -> Result<ChunkRef, ErrorKinds> {
-
-        if truncated_size == chunk.len() {
-            return Ok(chunk);
-        }
-        assert!(truncated_size < chunk.len());
-
-        match chunk {
-            ChunkRef::Zero(_) => {
-                return Ok(ChunkRef::Zero(truncated_size));
-            },
-            ChunkRef::Inline(data) => {
-                return Ok(ChunkRef::Inline(data[..truncated_size as usize].to_vec()));
-            },
-            ChunkRef::Block(block_chunk_ref) => {
-                return Ok(ChunkRef::Window(WindowedChunkRef { base: block_chunk_ref, range: Range { offset: 0, len: truncated_size } }));
-            },
-            ChunkRef::Window(window_chunk_ref) => {
-                return Ok(ChunkRef::Window(WindowedChunkRef { base: window_chunk_ref.base, range: Range { offset: window_chunk_ref.range.offset, len: truncated_size } }));
-            },
-            ChunkRef::InProgressBlock(in_progress_block_ref) => {
-                let mut block_writer = self.writer.write_block(true, &in_progress_block_ref)?;
-                let mut block_header = block_writer.read_header()?;
-                assert_eq!(block_header.id, in_progress_block_ref.id);
-                block_writer.resize_data(truncated_size);
-                block_header.len = truncated_size;
-                block_writer.write_header(&block_header);
-
-                return Ok(ChunkRef::InProgressBlock(in_progress_block_ref));
-            },
-        }
-    }
-
-    pub fn change_content_len(&self, mut old_content: FileContent, new_length: u64) -> Result<FileContent, ErrorKinds> {
-        if new_length == old_content.len() {
-            return Ok(old_content);
-        } else if new_length == 0 {
-            return Ok(FileContent::Chunks(vec![]));
-        } else if new_length > old_content.len() {
-            // expand
-            let expand_by = new_length - old_content.len();
-            let FileContent::Chunks(chunks) = &mut old_content;
-            chunks.push(ChunkRef::Zero(expand_by));
-            return Ok(old_content); //note: old_content has been mutated in-place
-        } else /* new length < old length */ {
-            // shrink
-            let FileContent::Chunks(old_chunks) = old_content;
-            let mut accumulated_len = 0;
-            let mut new_chunks = Vec::new();
-            
-            // Keep chunks until we reach the new length
-            for chunk in old_chunks {
-                let chunk_len = chunk.len();
-                
-                if accumulated_len + chunk_len > new_length {
-                    // This chunk needs to be truncated
-                    let truncated_len = new_length - accumulated_len;
-                    let truncated_chunk = self.truncate_chunk(chunk, truncated_len)?;
-                    new_chunks.push(truncated_chunk);
-                    break;
-                } else {
-                    // Keep this chunk as-is
-                    new_chunks.push(chunk);
-                }
-                
-                accumulated_len += chunk_len;
-                assert!(accumulated_len <= new_length);
-                if accumulated_len == new_length {
-                    break;
-                }
-            }
-            
-            return Ok(FileContent::Chunks(new_chunks));
-        }
-    }
-
-    pub fn allocate_next_inode(&self) -> Result<Inode, ErrorKinds> {
-        self.writer.meta_get_next_inode()
-    }
-
-    pub fn read(&self, fc: &FileContent, offset: u64, buffer: &mut [u8]) -> MyResult<()> {
-        let mut buffer_offset = 0;
-        let mut file_offset = 0u64;
-        let mut bytes_remaining = buffer.len();
-
-        // Get all chunks
-        let FileContent::Chunks(chunks) = fc;
-
-        // Find the starting chunk and offset within that chunk
-        for chunk in chunks {
-            let chunk_len = chunk.len();
-            
-            // Skip chunks before our offset
-            if file_offset + chunk_len <= offset {
-                file_offset += chunk_len;
-                continue;
-            }
-
-            // Calculate where to start reading in this chunk
-            let chunk_offset = if file_offset < offset {
-                offset - file_offset 
-            } else {
-                0
-            };
-
-            // Calculate how many bytes we can read from this chunk
-            let available_in_chunk = chunk_len - chunk_offset;
-            let to_read = std::cmp::min(available_in_chunk, bytes_remaining as u64);
-
-            if to_read == 0 {
-                break;
-            }
-
-            // Read the bytes based on chunk type
-            match chunk {
-                ChunkRef::Zero(_) => {
-                    // Fill with zeros
-                    for i in 0..to_read as usize {
-                        buffer[buffer_offset + i] = 0;
-                    }
-                },
-                ChunkRef::Inline(data) => {
-                    let start = chunk_offset as usize;
-                    let end = start + to_read as usize;
-                    buffer[buffer_offset..buffer_offset + to_read as usize]
-                        .copy_from_slice(&data[start..end]);
-                },
-                ChunkRef::Block(block_ref) => {
-                    let mut chunk_writer = self.writer.read_block(false, block_ref)?;
-                    chunk_writer.read_data(chunk_offset, &mut buffer[buffer_offset..buffer_offset + to_read as usize])?;
-                },
-                ChunkRef::Window(windowed_ref) => {
-                    let mut chunk_writer = self.writer.read_block(false, &windowed_ref.base)?;
-                    let actual_offset = windowed_ref.range.offset + chunk_offset;
-                    chunk_writer.read_data(actual_offset, &mut buffer[buffer_offset..buffer_offset + to_read as usize])?;
-                },
-                ChunkRef::InProgressBlock(block_ref) => {
-                    let mut chunk_writer = self.writer.read_block(true, block_ref)?;
-                    chunk_writer.read_data(chunk_offset, &mut buffer[buffer_offset..buffer_offset + to_read as usize])?;
-                }
-            }
-
-            buffer_offset += to_read as usize;
-            bytes_remaining -= to_read as usize;
-            file_offset += chunk_len;
-
-            if bytes_remaining == 0 {
-                break;
-            }
-        }
-
-        // If we couldn't read all requested bytes, return an error
-        if bytes_remaining > 0 {
-            return Err(libc::EINVAL.into());
-        }
-
-        Ok(())
-    }
-
-    pub fn write(&self, fc: &FileContent, offset: u64, buffer: &[u8]) -> MyResult<FileContent> {
-        let FileContent::Chunks(chunks) = fc;
-        let mut new_chunks = Vec::new();
-        let mut current_offset = 0u64;
-        let write_end_excl = offset + buffer.len() as u64;
-        
-        // Handle all chunks
-        for chunk in chunks {
-            let chunk_begin = current_offset;
-            let chunk_len = chunk.len();
-            let chunk_end_excl = current_offset + chunk_len;
-    
-            if chunk_end_excl <= offset {
-                // This chunk is entirely before the write range
-                new_chunks.push(chunk.clone());
-                current_offset = chunk_end_excl;
-                continue;
-            }
-    
-            if chunk_begin >= write_end_excl {
-                // This chunk is entirely after the write range
-                new_chunks.push(chunk.clone());
-                current_offset = chunk_end_excl;
-                continue;
-            }
-    
-            // Calculate overlap
-            let keep_at_beginning = if offset > chunk_begin { offset - chunk_begin } else { 0 };
-            let keep_at_tail = if write_end_excl < chunk_end_excl { chunk_end_excl - write_end_excl } else { 0 };
-            let write_offset_in_buffer = if chunk_begin > offset { chunk_begin - offset } else { 0 };
-            let size_to_write = chunk_len - keep_at_beginning - keep_at_tail;
-            
-            match chunk {
-                ChunkRef::InProgressBlock(block_ref) => {
-                    let mut writer = self.write_block(true, block_ref)?;
-                    
-                    // If this is the last chunk and write extends beyond it, extend the block
-                    if current_offset + chunk_len == fc.len() && write_end_excl > chunk_end_excl {
-                        let new_size = keep_at_beginning + (write_end_excl - chunk_begin);
-                        writer.resize_data(new_size)?;
-                        writer.write_header(&BlockChunkHeader { 
-                            id: block_ref.block_id, 
-                            len: new_size 
-                        })?;
-                        
-                        // Write the data, including the extension
-                        let buffer_slice = &buffer[write_offset_in_buffer as usize..];
-                        writer.write_data(keep_at_beginning, buffer_slice)?;
-                        
-                        new_chunks.push(ChunkRef::InProgressBlock(BlockChunkRef {
-                            id: block_ref.block_id,
-                            len: new_size,
-                        }));
-                        current_offset = write_end_excl; // Important: update this so we don't add another chunk
-                    } else {
-                        // Normal case - just write into existing block
-                        let buffer_slice = &buffer[write_offset_in_buffer as usize..][..size_to_write as usize];
-                        writer.write_data(keep_at_beginning, buffer_slice)?;
-                        new_chunks.push(chunk.clone());
-                        current_offset = chunk_end_excl;
-                    }
-                },
-<<<<<<< HEAD
-                // For other types, convert to InProgressBlock if write is large enough
-                _ => {
-                    if size_to_write > 1024 { // threshold for creating new block
-                        // Create new InProgressBlock
-                        let new_block_id = generate_random_block_id(); // need to implement this
-                        let mut writer = self.create_in_progress_block(new_block_id, chunk_len)?;
-=======
-
-                // For other types, convert to InProgressBlock if write is large enough
-                _ => {
-
-
-                    if size_to_write > 1024 { // threshold for creating new block
-                        // Create new InProgressBlock
-                        let mut writer = self.writer.create_in_progress_block()?;
->>>>>>> 80593190
-                        
-                        // Copy existing data if needed
-                        if keep_at_beginning > 0 {
-                            // TODO: copy beginning from old chunk
-                        }
-                        
-                        // Write new data
-                        let buffer_slice = &buffer[write_offset_in_buffer as usize..][..size_to_write as usize];
-                        writer.write_data(keep_at_beginning, buffer_slice)?;
-                        
-                        if keep_at_tail > 0 {
-                            // TODO: copy tail from old chunk
-                        }
-                        
-                        new_chunks.push(ChunkRef::InProgressBlock(BlockChunkRef {
-<<<<<<< HEAD
-                            block_id: new_block_id,
-=======
-                            id: new_block_id,
->>>>>>> 80593190
-                            len: chunk_len,
-                        }));
-                    } else {
-                        // For small writes, just create an Inline chunk
-                        if keep_at_beginning > 0 {
-                            // TODO: keep beginning of old chunk
-                        }
-                        
-                        // Add new inline data
-                        let buffer_slice = &buffer[write_offset_in_buffer as usize..][..size_to_write as usize];
-                        new_chunks.push(ChunkRef::Inline(buffer_slice.to_vec()));
-                        
-                        if keep_at_tail > 0 {
-                            // TODO: keep tail of old chunk
-                        }
-                    }
-                }
-<<<<<<< HEAD
-            }
-        
-        
-        current_offset = chunk_end_excl;
-    }
-    
-    // Handle write extending past end of file
-    // Only do this if we haven't already handled it by extending an InProgressBlock
-    if current_offset < write_end_excl {
-        let remaining = write_end_excl - current_offset;
-        let buffer_offset = buffer.len() - remaining as usize;
-        new_chunks.push(ChunkRef::Inline(buffer[buffer_offset..].to_vec()));
-    }
-    
-    Ok(FileContent::Chunks(new_chunks))
-=======
-
-
-            }
-            
-            current_offset = chunk_end_excl;
-        }
-        
-        // Handle write extending past end of file
-        // Only do this if we haven't already handled it by extending an InProgressBlock
-        if current_offset < write_end_excl {
-            let remaining = write_end_excl - current_offset;
-            let buffer_offset = buffer.len() - remaining as usize;
-            new_chunks.push(ChunkRef::Inline(buffer[buffer_offset..].to_vec()));
-        }
-        
-        Ok(FileContent::Chunks(new_chunks))
->>>>>>> 80593190
-    }
-
-
-
-    pub fn copy_range(&self, from: &FileContent, to: &FileContent, src_offset: u64, dest_offset: u64, size: u64) -> Result<FileContent, ErrorKinds> {
-        todo!()
-    }
-
-    pub fn zero_range(&self, file: &FileContent, offset: u64, size: u64) -> Result<FileContent, ErrorKinds> {
-
-        // zero a range in a File. The File may consist of multiple Chunks.
-        // If the range intersects with an `InProgressBlock`, then:
-        //   * if the range overlaps the tail end of the block, trim the size of the block.
-        //   * if it overlaps with the front, or the middle of the block, just zero the range inside the InProgressBlock.
-        //
-        //   (rz = range-to-zero)
-        //
-        //   [---][--InProgressBlock--]
-        //     [-rz-----]
-        //  =[--0][00000--------------]
-
-        //   (rz = range-to-zero)
-        //   [---][--InProgressBlock--]
-        //            [-rz-----]
-        //  =[---][----00000000-------]
-
-
-        //   (rz = range-to-zero)
-        //   [---][--InProgressBlock--]
-        //                       [-rz-----]
-        //  =[---][-------------][00000000]
-        //  (InProgress-Block is shrunk, "Zero" block is appended)
-
-
-        let FileContent::Chunks(chunks) = file;
-        let mut new_chunks = Vec::new();
-        let mut current_offset = 0u64;
-        // range end !exclusive!
-        let range_end_excl = offset + size;
-
-        for chunk in chunks {
-            let chunk_begin = current_offset;
-            let chunk_len = chunk.len();
-            let chunk_end_excl = current_offset + chunk_len;
-
-            if chunk_end_excl <= offset {
-                // This chunk is entirely before the zero range
-                new_chunks.push(chunk.clone());
-                current_offset = chunk_end_excl;
-                continue;
-            }
-
-            if current_offset >= range_end_excl {
-                // This chunk is entirely after the zero range
-                new_chunks.push(chunk.clone());
-                current_offset = chunk_end_excl;
-                continue;
-            }
-
-            if chunk_begin >= offset && chunk_end_excl <= range_end_excl {
-                // this chunk is entirely inside the range to zero, discard it
-                new_chunks.push(ChunkRef::Zero(chunk_len));
-                current_offset = chunk_end_excl;
-                // todo: if it is a file-based chunk, decrement the ref count or delete it
-                continue;
-            }
-
-            // we have a partial overlap. As drawn at the beginning, there are three cases, range overlaps the beginning, range overlaps the middle, range overlaps the end
-            let keep_at_beginning = if offset > chunk_begin { offset - chunk_begin } else { 0 };
-            let keep_at_tail = if range_end_excl < chunk_end_excl { chunk_end_excl - range_end_excl } else { 0 };
-            // how much of the zero-range overlaps with this chunk
-            let size_of_overlapping_zero_range = std::cmp::min(range_end_excl, chunk_end_excl) - std::cmp::max(offset, chunk_begin);
-
-            match chunk {
-                ChunkRef::Zero(_) => {
-                    // zero overlapping zero is zero
-                    new_chunks.push(ChunkRef::Zero(chunk_len));
-                    current_offset += chunk_len;
-                },
-                ChunkRef::Inline(data) => {
-                    if keep_at_beginning > 0 {
-                        new_chunks.push(ChunkRef::Inline(data[..keep_at_beginning as usize].to_vec()));
-                    }
-
-                    new_chunks.push(ChunkRef::Zero(size_of_overlapping_zero_range));
-
-                    if keep_at_tail > 0 {
-                        new_chunks.push(ChunkRef::Inline(data[(chunk_len - keep_at_tail) as usize ..].to_vec()));
-                    }
-                    current_offset += chunk_len;
-                },
-                ChunkRef::Block(block_ref) => {
-
-                    if keep_at_beginning > 0 {
-                        new_chunks.push(ChunkRef::Window(WindowedChunkRef{base: block_ref.clone(), range: Range { offset: 0, len: keep_at_beginning }}));
-                    }
-
-                    new_chunks.push(ChunkRef::Zero(size_of_overlapping_zero_range));
-
-                    if keep_at_tail > 0 {
-                        new_chunks.push(ChunkRef::Window(WindowedChunkRef{base: block_ref.clone(), range: Range { offset: chunk_len - keep_at_tail, len: keep_at_tail }}));
-                    }
-                    current_offset += chunk_len;
-                },
-                ChunkRef::Window(windowed_ref) => {
-                    if keep_at_beginning > 0 {
-                        new_chunks.push(ChunkRef::Window(WindowedChunkRef{
-                            base: windowed_ref.base.clone(),
-                            range: Range { 
-                                offset: windowed_ref.range.offset,
-                                len: keep_at_beginning
-                            }
-                        }));
-                    }
-
-                    new_chunks.push(ChunkRef::Zero(size_of_overlapping_zero_range));
-
-                    if keep_at_tail > 0 {
-                        new_chunks.push(ChunkRef::Window(WindowedChunkRef{
-                            base: windowed_ref.base.clone(),
-                            range: Range { 
-                                offset: windowed_ref.range.offset + (chunk_len - keep_at_tail),
-                                len: keep_at_tail
-                            }
-                        }));
-                    }
-                    current_offset += chunk_len;
-                },
-                ChunkRef::InProgressBlock(block_ref) => {
-                    let mut block_writer = self.writer.write_block(true, block_ref)?;
-                    // if the range-to-be-zeroed extends over the end of the block ..
-                    if keep_at_tail == 0 {
-                        // keep the beginning of the chunk, and just trim off the end
-                        block_writer.resize_data(keep_at_beginning)?;
-                        block_writer.write_header(&BlockChunkHeader { id: block_ref.id, len: keep_at_beginning })?;
-                        new_chunks.push(ChunkRef::InProgressBlock(BlockChunkRef { id: block_ref.id, len: keep_at_beginning }));
-                        new_chunks.push(ChunkRef::Zero(size_of_overlapping_zero_range));
-                        current_offset += chunk_len;
-                    } else {
-                        // write the zero-range directly into the block
-                        block_writer.write_data_zero_range(keep_at_beginning, size_of_overlapping_zero_range)?;
-                        new_chunks.push(ChunkRef::InProgressBlock(block_ref.clone()));
-                        current_offset += chunk_len;
-                    }
-                }
-            }
-        }
-
-        // If the zero range extends beyond the end of the file, add a final zero chunk
-        if current_offset < range_end_excl {
-            new_chunks.push(ChunkRef::Zero(range_end_excl - current_offset));
-        }
-
-        Ok(FileContent::Chunks(new_chunks))
-    }
-}
-
-// ------------------------
+// this file contains the on-disk serialized structures.
+// MUST NOT be changed, instead, create repository_v2
+
+use serde::{Deserialize, Serialize};
+use std::collections::BTreeMap;
+
+//---------------------
+use log::{debug, warn};
+use log::{error, LevelFilter};
+use std::cmp::min;
+use std::ffi::OsStr;
+use std::fs::{File, OpenOptions};
+use std::io::{BufRead, BufReader, ErrorKind, Read, Seek, SeekFrom, Write};
+use std::os::raw::c_int;
+use std::os::unix::ffi::OsStrExt;
+use std::os::unix::fs::FileExt;
+#[cfg(target_os = "linux")]
+use std::os::unix::io::IntoRawFd;
+use std::path::{Path, PathBuf};
+use std::sync::atomic::{AtomicU64, Ordering};
+use std::time::{Duration, SystemTime, UNIX_EPOCH};
+use std::{env, fs, io};
+
+use std::collections::HashMap;
+use std::sync::RwLock;
+
+use rand::{RngCore, SeedableRng};
+//-------------------
+
+use blake3::Hasher;
+
+use crate::errors::{MyResult, ErrorKinds};
+// use bincode_maxsize_derive::BincodeMaxSize;
+
+
+/*
+  /inodes
+  |-1: dir([entries])
+  |-2: file(attrs, inline-content)
+  |-3: file(attrs, [contents])
+  |-...
+
+  /contents (note: one file can consist of multiple contents)
+    /blocks (content adressed chunks, containing linear data)
+    |-0xabcd: block(header(size), [bytes])
+    |-0xefg
+    |-...
+    /in-progress (not content addressed, instead named by a uuid. file operation in progress, will be hashed on file close)
+    |-a
+    |-b
+    |-c
+*/
+
+pub type OsStringBytes = Vec<u8>;
+
+pub type Inode = u64;
+/// the bytes of an OsString
+pub type EntryName = OsStringBytes;
+pub type DirectoryDescriptor = BTreeMap<EntryName, (Inode, FileKind)>;
+
+#[derive(Serialize, Deserialize, Copy, Clone, PartialEq)]
+pub enum FileKind {
+    File,
+    Directory,
+    Symlink,
+}
+
+
+// #[derive(BincodeMaxSize)]
+#[derive(Serialize, Deserialize)]
+pub struct InodeAttributes {
+    pub inode: Inode,
+    // pub open_file_handles: u64, // Ref count of open file handles to this inode
+    pub size: u64,
+    pub last_accessed: (i64, u32),
+    pub last_modified: (i64, u32),
+    pub last_metadata_changed: (i64, u32),
+    pub kind: FileKind,
+    // Permissions and special mode bits
+    pub mode: u16,
+    pub hardlinks: u32,
+    pub uid: u32,
+    pub gid: u32,
+    pub xattrs: BTreeMap<EntryName, Vec<u8>>,
+}
+
+
+/// note: in the case of block chunks, this is the hash of the block.
+///       in the case of an in-progress chunk, this is a random uuid
+pub type ChunkId = [u8;16];
+
+const SIZE_OF_CHUNK_ID : usize = 16;
+
+#[cfg(test)]
+#[test]
+pub fn test_size_of_chunk_id() {
+    let id: ChunkId = [0; 16];
+    assert_eq!(bincode::serialize(&id).unwrap().len(), SIZE_OF_CHUNK_ID);
+}
+
+
+#[derive(Serialize, Deserialize)]
+pub struct BlockChunk {
+    /// note: the id is the hash of the content
+    pub id: ChunkId,
+    pub data: Vec<u8>
+}
+
+// note: the way bincode works, 'len' in this struct maps to the length of the vector 'data' in the serialized representation of BlockChunk
+#[derive(Serialize, Deserialize, Clone)]
+pub struct BlockChunkHeader {
+    pub id: ChunkId,
+    pub len: u64,
+}
+
+impl BlockChunkHeader {
+    const SIZE : usize = 24;
+}
+
+impl BlockChunk {
+    const OFFSET_OF_ACTUAL_DATA : usize = BlockChunkHeader::SIZE;
+}
+
+
+#[cfg(test)]
+mod tests {
+    use super::*;
+
+    #[test]
+    pub fn test_offset_of_data() {
+        let chunk = BlockChunk {
+            id: [0; 16],
+            data: vec![0x53, 0xa0]
+        };
+        let serialized = bincode::serialize(&chunk).unwrap();
+        assert_eq!(serialized.len(), BlockChunkHeader::SIZE + 2);
+        assert_eq!(serialized[BlockChunk::OFFSET_OF_ACTUAL_DATA], 0x53);
+        assert_eq!(serialized[BlockChunk::OFFSET_OF_ACTUAL_DATA + 1], 0xa0);
+    }
+
+    #[test]
+    pub fn test_size_of() {
+        let header = BlockChunkHeader {
+            id: [0; 16],
+            len: 0,
+        };
+        assert_eq!(bincode::serialize(&header).unwrap().len(), BlockChunkHeader::SIZE);
+    }
+}
+
+
+#[derive(Serialize, Deserialize, Clone)]
+pub struct Range {
+    pub offset: u64,
+    pub len: u64
+}
+
+// /// Example:
+// /// You have a base-chunk with the following data: B=[0x01, 0x02, 0x03, 0x04, 0x05, 0x06, 0x07, 0x08, 0x09, 0x0A].
+// /// You have an Overlay Chunk referencing this chunk.
+// ///   OverlayChunk X:
+// ///     header:
+// ///       { base_chunk_ref: B, base_chunk_range: (0, 10), offset: 0 }
+// ///     modified_buffers:
+// ///       [ (5, [0xff])]
+// ///   Result:
+// ///     X= [0x01, 0x02, 0x03, 0x04, 0x05, 0xff, 0x07, 0x08, 0x09, 0x0A]
+// ///     (a single byte has been replaced)
+// #[derive(Serialize, Deserialize)]
+// pub struct OverlayChunkHeader {
+//     pub hash: ChunkId,
+//     /// the size of this chunk, can be longer or shorter than the base chunk
+//     pub len: usize,
+// }
+
+// /// a Chunk that references one base chunk and contains one or more modified ranges.
+// /// Note: modified ranges may not overlap each other!
+// #[derive(Serialize, Deserialize)]
+// pub struct OverlayChunk {
+//     header: OverlayChunkHeader,
+
+//     pub base_chunk_ref: ChunkRef,
+//     /// which part of the base Chunk to project into out Chunk
+//     pub base_chunk_range: Range,
+
+//     // a list of ranges that have been zeroed
+//     zeroed_ranges: Vec<Range>,
+
+//     // these two vecs are the same length. Each buffer is splatted over the base chunk at the 'offset' position.
+//     // A buffer can either overlap the base chunk, or be appended to its end, but the whole OverlayChunk must be continuous, that is, there must not be any holes.
+//     modified_offsets: Vec<usize>,
+//     modified_buffers: Vec<Vec<u8>>
+// }
+
+// #[derive(Serialize, Deserialize)]
+// pub struct ChunkRef {
+//     /// the hash of the data chunk, or 0 if ChunkKind::Zero
+//     pub id: ChunkId,
+//     /// note: this len MUST match exactly with the length of the chunk that is referenced.
+//     /// It is duplicated here so we don't need to actually open the chunk to find out the length.
+//     pub len: usize,
+//     pub kind: ChunkKind
+// }
+
+// // allow sparse inline files
+// #[derive(Serialize, Deserialize)]
+// pub enum InlineChunk {
+//     Data(Vec<u8>),
+//     Null(usize)
+// }
+
+// #[derive(Serialize, Deserialize)]
+// impl InlineChunk {
+//     fn len(&self) -> usize {
+//         match self {
+//             InlineChunk::Data(bytes) => bytes.len(),
+//             InlineChunk::Null(size) => *size,
+//         }
+//     }
+// }
+
+#[derive(Serialize, Deserialize, Clone)]
+pub struct BlockChunkRef {
+    /// the hash of the data chunk
+    pub id: ChunkId,
+    /// note: this len MUST match exactly with the length of the chunk that is referenced.
+    /// It is duplicated here so we don't need to actually open the chunk to find out the length.
+    pub len: u64,    
+}
+
+#[derive(Serialize, Deserialize, Clone)]
+pub struct WindowedChunkRef {
+    pub base: BlockChunkRef,
+    pub range: Range,
+}
+
+#[derive(Serialize, Deserialize, Clone)]
+pub struct InProgressBlockChunkRef {
+    pub block_id: ChunkId,
+    pub len: u64,
+}
+
+#[derive(Serialize, Deserialize, Clone)]
+pub enum ChunkRef {
+    Zero(u64),
+    Inline(Vec<u8>),
+    Block(BlockChunkRef),
+    Window(WindowedChunkRef),
+    InProgressBlock(BlockChunkRef)
+}
+
+impl ChunkRef {
+    pub fn len(&self) -> u64 {
+        match self {
+            ChunkRef::Zero(size) => *size,
+            ChunkRef::Inline(data) => data.len() as u64,
+            ChunkRef::Block(block_ref) => block_ref.len,
+            ChunkRef::Window(windowed_ref) => windowed_ref.range.len,
+            ChunkRef::InProgressBlock(in_progress_ref) => in_progress_ref.len,
+        }
+    }
+}
+
+#[derive(Serialize, Deserialize, Clone)]
+pub enum FileContent {
+    Chunks(Vec<ChunkRef>),
+    // note: an empty file would be represented as "Chunks([])"
+}
+
+// note: required for a std::mem::take in the FS
+impl Default for FileContent {
+    fn default() -> Self {
+        FileContent::Chunks(vec![])
+    }
+}
+
+impl FileContent {
+
+    pub const EMPTY: FileContent = FileContent::Chunks(vec![]);
+
+    pub fn chunks<'a>(&'a self) -> &'a Vec<ChunkRef> {
+        let FileContent::Chunks(chunks) = self;
+        chunks
+    }
+
+    pub fn len(&self) -> u64 {
+        self.chunks().iter()
+            .map(|chunk| chunk.len())
+            .sum()
+    }
+
+}
+
+
+#[derive(Serialize, Deserialize)]
+pub enum InodeContent {
+    File(FileContent),
+    Directory(DirectoryDescriptor),
+    Symlink(OsStringBytes)
+}
+
+impl InodeContent {
+    pub const EMPTY_FILE : InodeContent = InodeContent::File(FileContent::EMPTY);
+}
+
+#[derive(Serialize, Deserialize)]
+pub struct InodeEntry {
+    pub attrs: InodeAttributes,
+    pub content: InodeContent
+
+}
+
+
+// ------------------------
+
+#[cfg(target_os = "linux")]
+fn zero_file_range_linux(file: &File, offset: u64, len: u64) -> io::Result<()> {
+    use std::os::unix::io::AsRawFd;
+    
+    let ret = unsafe {
+        libc::fallocate(
+            file.as_raw_fd(),
+            libc::FALLOC_FL_PUNCH_HOLE | libc::FALLOC_FL_KEEP_SIZE,
+            offset as libc::off_t,
+            len as libc::off_t
+        )
+    };
+
+    if ret == 0 {
+        Ok(())
+    } else {
+        Err(io::Error::last_os_error())
+    }
+}
+
+// Fallback implementation for other platforms or if fallocate fails
+fn zero_file_range_fallback(file: &File, offset: u64, len: u64) -> io::Result<()> {
+    use std::os::unix::fs::FileExt;
+    
+    // Write in chunks to avoid large allocations
+    const CHUNK_SIZE: usize = 64 * 1024; // 64KB chunks
+    let zeros = vec![0u8; CHUNK_SIZE];
+    
+    let mut remaining = len;
+    let mut current_offset = offset;
+    
+    while remaining > 0 {
+        let write_size = std::cmp::min(remaining, CHUNK_SIZE as u64) as usize;
+        file.write_at(&zeros[..write_size], current_offset)?;
+        remaining -= write_size as u64;
+        current_offset += write_size as u64;
+    }
+    
+    Ok(())
+}
+
+// Combined function that tries fallocate first, then falls back
+fn zero_file_range(file: &File, offset: u64, len: u64) -> io::Result<()> {
+    #[cfg(target_os = "linux")]
+    {
+        match zero_file_range_linux(file, offset, len) {
+            Ok(()) => return Ok(()),
+            Err(_) => {} // Fall through to fallback
+        }
+    }
+    
+    zero_file_range_fallback(file, offset, len)
+}
+
+// ------------------------
+
+pub struct BlockChunkWriter {
+    file: File
+}
+
+impl BlockChunkWriter {
+    pub fn new(file: File) -> Self {
+        Self { file }
+    }
+
+    pub fn read_header(&mut self) -> Result<BlockChunkHeader, ErrorKinds> {
+        let mut buffer = [0u8;BlockChunkHeader::SIZE];
+        self.file.seek(SeekFrom::Start(0))?;
+        self.file.read_exact(&mut buffer)?;
+        let header: BlockChunkHeader = bincode::deserialize(&buffer)?;
+
+        // if debug?
+        {
+            let file_size = self.file.metadata()?.len();
+            let header_size = header.len;
+            assert_eq!(file_size, header_size + BlockChunk::OFFSET_OF_ACTUAL_DATA as u64);
+        }
+
+        return Ok(header);
+    }
+
+    pub fn read_data(&mut self, offset: u64, buffer: &mut [u8]) -> MyResult<()> {
+        self.file.seek(SeekFrom::Start(BlockChunk::OFFSET_OF_ACTUAL_DATA as u64 + offset))?;
+        self.file.read_exact(buffer)?;
+        Ok(())
+    }
+
+    pub fn write_header(&mut self, header: &BlockChunkHeader) -> Result<(), ErrorKinds> {
+        let serialized = bincode::serialize(header)?;
+        self.file.seek(SeekFrom::Start(0))?;
+        self.file.write_all(&serialized)?;
+        Ok(())
+    }
+
+    pub fn write_data(&mut self, offset: u64, buffer: &[u8]) -> MyResult<()> {
+        self.file.seek(SeekFrom::Start(BlockChunk::OFFSET_OF_ACTUAL_DATA as u64 + offset))?;
+        self.file.write_all(buffer)?;
+        Ok(())
+    }
+
+    /// calculates the hash of the content
+    pub fn calculate_hash(&mut self) -> MyResult<ChunkId> {
+        let hash: ChunkId = todo!();
+
+        Ok(hash)
+    }
+
+    /// resize the file. this does not update the header!
+    /// Call write_header afterwards!
+    pub fn resize_data(&mut self, new_len: u64) -> MyResult<()> {
+        let new_total_len = BlockChunkHeader::SIZE as u64 + new_len;
+        self.file.set_len(new_total_len)?;
+        Ok(())
+    }
+
+    pub fn write_data_zero_range(&self, offset: u64, size: u64) -> Result<(), ErrorKinds> {
+        zero_file_range(&self.file, BlockChunk::OFFSET_OF_ACTUAL_DATA as u64 + offset, size)?;
+        Ok(())
+    }
+}
+
+// ------------------------
+
+pub struct FilesystemWriter {
+    data_dir: PathBuf
+}
+
+impl FilesystemWriter {
+    pub fn new(data_dir: PathBuf) -> Self {
+        Self {
+            data_dir
+        }
+    }
+
+    /// idempotent, can be called multiple times
+    pub fn init(&self) -> MyResult<()> {
+        fs::create_dir_all(Path::new(&self.data_dir).join("meta"))?;
+        fs::create_dir_all(Path::new(&self.data_dir).join("inodes"))?;
+        fs::create_dir_all(Path::new(&self.data_dir).join("contents"))?;
+
+        fs::create_dir_all(Path::new(&self.data_dir).join("contents").join("blocks"))?;
+        fs::create_dir_all(Path::new(&self.data_dir).join("contents").join("in-progress"))?;
+
+        Ok(())
+    }
+
+    /// can be destructive!
+    pub fn create_new_fs(&self) -> MyResult<()> {
+        let path = self.get_meta_path(Self::META_NEXT_INODE);
+        let tmp_path = path.with_added_extension(".tmp");
+        let writer = self.create(&tmp_path)?;
+        bincode::serialize_into(writer, &(1))?;
+        fs::rename(tmp_path, path)?;
+        Ok(())
+    }
+
+    // --------------------------------------------------------------
+
+    fn hash_to_pathsegment(id: &ChunkId) -> PathBuf {
+        PathBuf::from(format!("{:x?}", id))
+    }
+
+    fn open_read<P: AsRef<Path>>(&self, path: P) -> MyResult<File> {
+        let file = OpenOptions::new().read(true).open(path.as_ref())?;
+        return Ok(file);
+    }
+
+    fn open_write<P: AsRef<Path>>(&self, path: P) -> MyResult<File> {
+        let file = OpenOptions::new().write(true).open(path.as_ref())?;
+        return Ok(file);
+    }
+
+    fn create<P: AsRef<Path>>(&self, path: P) -> MyResult<File> {
+        let file = OpenOptions::new()
+            .write(true)
+            .create(true)
+            .truncate(true)
+            .open(path.as_ref())?;
+        return Ok(file);
+    }
+
+    fn inode_path(&self, inode: Inode) -> PathBuf {
+        let path = Path::new(&self.data_dir)
+            .join("inodes")
+            .join(inode.to_string());
+        return path;
+    }
+
+    // --------------------------------------------------------------
+
+    pub fn get_inode(&self, inode: Inode) -> MyResult<InodeEntry> {
+        let path = self.inode_path(inode);
+        let file = self.open_read(path)?;
+        Ok(bincode::deserialize_from(file).unwrap())
+    }
+
+    pub fn write_inode(&self, ino: Inode, content: &InodeEntry) -> MyResult<()>  {
+        assert!(ino == content.attrs.inode);
+        let path = self.inode_path(ino);
+        let file = self.open_write(path)?;
+        bincode::serialize_into(file, content).unwrap();
+        Ok(())
+    }
+
+    // --------------------------------------------------------------
+
+    fn block_path(&self, is_in_progress:bool, id: &ChunkId) -> PathBuf {
+        let subdir = if is_in_progress { "" } else { "" };
+        let path = Path::new(&self.data_dir)
+            .join("contents")
+            .join(subdir)
+            .join(Self::hash_to_pathsegment(id));
+        return path;
+    }
+
+    // Blocks
+    // ----------------------
+
+    pub fn read_block(&self, is_in_progress:bool, cref: &BlockChunkRef) -> MyResult<BlockChunkWriter> {
+        let path = self.block_path(is_in_progress, &cref.id);
+        let file = self.open_read(path)?;
+        Ok(BlockChunkWriter::new(file))
+    }
+
+    pub fn write_block(&self, is_in_progress: bool, cref: &BlockChunkRef) -> MyResult<BlockChunkWriter> {        
+        let path = self.block_path(is_in_progress, &cref.id);
+        let file = self.open_write(path)?;
+        Ok(BlockChunkWriter::new(file))
+    }
+    
+    pub fn create_in_progress_block(&self) -> MyResult<BlockChunkWriter> {
+        let uuid : ChunkId = todo!();
+        let path = self.block_path(true, &uuid);
+        let file = self.create(path)?;
+        let writer = BlockChunkWriter::new(file);
+        Ok(writer)
+    }
+
+    // --------------------------------------------------------------
+
+
+
+    pub fn get_meta_path(&self, key: &str) -> PathBuf {
+        Path::new(&self.data_dir).join("meta").join(key)
+    }
+
+    pub fn get_meta(&self, key: &str) -> Vec<u8> {
+        todo!()
+    }
+
+    pub fn set_meta(&self, key: &str, value: Vec<u8>) {
+        todo!()
+    }
+
+    const META_NEXT_INODE : &str = "next_inode";
+
+    pub fn meta_get_next_inode(&self) -> Result<Inode, ErrorKinds> {
+
+        let path = self.get_meta_path(Self::META_NEXT_INODE);
+
+        // note: if the file becomes corrupt, no more inodes can be allocated, so no new files or directories can be created.
+        //       at the very least, an expressive error message should be bubbled up to the user, and a "repair" command be added to the cli
+        //       which would just scan the whole filesystem and reset it to the highest found value.
+        let current_inode: Inode = bincode::deserialize_from(self.open_read(&path)?)?;
+
+        // do an atomic replace of the file
+        let tmp_path = path.with_added_extension(".tmp");
+        let writer = self.create(&tmp_path)?;
+        bincode::serialize_into(writer, &(current_inode + 1))?;
+        fs::rename(tmp_path, path)?;
+
+        Ok(current_inode + 1)
+    }
+
+}
+
+
+#[cfg(test)]
+mod FilesystemWriter_tests {
+    use super::*;
+    #[test]
+    pub fn test_hash_to_pathsegment() {
+        let testcases = vec![
+            ([0x00, 0x01, 0x02, 0x03, 0x04, 0x05, 0x06, 0x07, 0x08, 0x09, 0x0a, 0x0b, 0x0c, 0x0d, 0x0e, 0x0f], "0010102030405060708090a0b0c0d0e0f")
+        ];
+
+        for tc in testcases {
+            let (input, expected) = tc;
+            let actual = FilesystemWriter::hash_to_pathsegment(&input);
+            assert_eq!(actual.to_str().unwrap(), expected);
+        }
+    }
+}
+
+// ------------------------
+
+pub struct RepositoryOptions {
+    pub max_inline_content_size: usize,
+
+}
+
+pub struct RepositoryV1 {
+    options: RepositoryOptions,
+    writer: FilesystemWriter
+}
+
+impl RepositoryV1 {
+    pub fn new(data_dir: PathBuf, options: RepositoryOptions) -> Self {
+        Self {
+            options,
+            writer: FilesystemWriter{data_dir}
+        }
+    }
+
+    /// idempotent, can be called multiple times
+    pub fn init(&self) -> MyResult<()> {
+        self.writer.init()
+    }
+
+    /// can be destructive!
+    pub fn create_new_fs(&self) -> MyResult<()> {
+        self.writer.create_new_fs()
+    }
+
+
+    pub fn get_inode(&self, ino: Inode) -> MyResult<InodeEntry> {
+        self.writer.get_inode(ino)
+    }
+
+    pub fn write_inode(&self, ino: Inode, content: &InodeEntry) -> MyResult<()>  {
+        self.writer.write_inode(ino, content)
+    }
+
+    fn truncate_chunk(&self, chunk: ChunkRef, truncated_size: u64) -> Result<ChunkRef, ErrorKinds> {
+
+        if truncated_size == chunk.len() {
+            return Ok(chunk);
+        }
+        assert!(truncated_size < chunk.len());
+
+        match chunk {
+            ChunkRef::Zero(_) => {
+                return Ok(ChunkRef::Zero(truncated_size));
+            },
+            ChunkRef::Inline(data) => {
+                return Ok(ChunkRef::Inline(data[..truncated_size as usize].to_vec()));
+            },
+            ChunkRef::Block(block_chunk_ref) => {
+                return Ok(ChunkRef::Window(WindowedChunkRef { base: block_chunk_ref, range: Range { offset: 0, len: truncated_size } }));
+            },
+            ChunkRef::Window(window_chunk_ref) => {
+                return Ok(ChunkRef::Window(WindowedChunkRef { base: window_chunk_ref.base, range: Range { offset: window_chunk_ref.range.offset, len: truncated_size } }));
+            },
+            ChunkRef::InProgressBlock(in_progress_block_ref) => {
+                let mut block_writer = self.writer.write_block(true, &in_progress_block_ref)?;
+                let mut block_header = block_writer.read_header()?;
+                assert_eq!(block_header.id, in_progress_block_ref.id);
+                block_writer.resize_data(truncated_size);
+                block_header.len = truncated_size;
+                block_writer.write_header(&block_header);
+
+                return Ok(ChunkRef::InProgressBlock(in_progress_block_ref));
+            },
+        }
+    }
+
+    pub fn change_content_len(&self, mut old_content: FileContent, new_length: u64) -> Result<FileContent, ErrorKinds> {
+        if new_length == old_content.len() {
+            return Ok(old_content);
+        } else if new_length == 0 {
+            return Ok(FileContent::Chunks(vec![]));
+        } else if new_length > old_content.len() {
+            // expand
+            let expand_by = new_length - old_content.len();
+            let FileContent::Chunks(chunks) = &mut old_content;
+            chunks.push(ChunkRef::Zero(expand_by));
+            return Ok(old_content); //note: old_content has been mutated in-place
+        } else /* new length < old length */ {
+            // shrink
+            let FileContent::Chunks(old_chunks) = old_content;
+            let mut accumulated_len = 0;
+            let mut new_chunks = Vec::new();
+            
+            // Keep chunks until we reach the new length
+            for chunk in old_chunks {
+                let chunk_len = chunk.len();
+                
+                if accumulated_len + chunk_len > new_length {
+                    // This chunk needs to be truncated
+                    let truncated_len = new_length - accumulated_len;
+                    let truncated_chunk = self.truncate_chunk(chunk, truncated_len)?;
+                    new_chunks.push(truncated_chunk);
+                    break;
+                } else {
+                    // Keep this chunk as-is
+                    new_chunks.push(chunk);
+                }
+                
+                accumulated_len += chunk_len;
+                assert!(accumulated_len <= new_length);
+                if accumulated_len == new_length {
+                    break;
+                }
+            }
+            
+            return Ok(FileContent::Chunks(new_chunks));
+        }
+    }
+
+    pub fn allocate_next_inode(&self) -> Result<Inode, ErrorKinds> {
+        self.writer.meta_get_next_inode()
+    }
+
+    pub fn read(&self, fc: &FileContent, offset: u64, buffer: &mut [u8]) -> MyResult<()> {
+        let mut buffer_offset = 0;
+        let mut file_offset = 0u64;
+        let mut bytes_remaining = buffer.len();
+
+        // Get all chunks
+        let FileContent::Chunks(chunks) = fc;
+
+        // Find the starting chunk and offset within that chunk
+        for chunk in chunks {
+            let chunk_len = chunk.len();
+            
+            // Skip chunks before our offset
+            if file_offset + chunk_len <= offset {
+                file_offset += chunk_len;
+                continue;
+            }
+
+            // Calculate where to start reading in this chunk
+            let chunk_offset = if file_offset < offset {
+                offset - file_offset 
+            } else {
+                0
+            };
+
+            // Calculate how many bytes we can read from this chunk
+            let available_in_chunk = chunk_len - chunk_offset;
+            let to_read = std::cmp::min(available_in_chunk, bytes_remaining as u64);
+
+            if to_read == 0 {
+                break;
+            }
+
+            // Read the bytes based on chunk type
+            match chunk {
+                ChunkRef::Zero(_) => {
+                    // Fill with zeros
+                    for i in 0..to_read as usize {
+                        buffer[buffer_offset + i] = 0;
+                    }
+                },
+                ChunkRef::Inline(data) => {
+                    let start = chunk_offset as usize;
+                    let end = start + to_read as usize;
+                    buffer[buffer_offset..buffer_offset + to_read as usize]
+                        .copy_from_slice(&data[start..end]);
+                },
+                ChunkRef::Block(block_ref) => {
+                    let mut chunk_writer = self.writer.read_block(false, block_ref)?;
+                    chunk_writer.read_data(chunk_offset, &mut buffer[buffer_offset..buffer_offset + to_read as usize])?;
+                },
+                ChunkRef::Window(windowed_ref) => {
+                    let mut chunk_writer = self.writer.read_block(false, &windowed_ref.base)?;
+                    let actual_offset = windowed_ref.range.offset + chunk_offset;
+                    chunk_writer.read_data(actual_offset, &mut buffer[buffer_offset..buffer_offset + to_read as usize])?;
+                },
+                ChunkRef::InProgressBlock(block_ref) => {
+                    let mut chunk_writer = self.writer.read_block(true, block_ref)?;
+                    chunk_writer.read_data(chunk_offset, &mut buffer[buffer_offset..buffer_offset + to_read as usize])?;
+                }
+            }
+
+            buffer_offset += to_read as usize;
+            bytes_remaining -= to_read as usize;
+            file_offset += chunk_len;
+
+            if bytes_remaining == 0 {
+                break;
+            }
+        }
+
+        // If we couldn't read all requested bytes, return an error
+        if bytes_remaining > 0 {
+            return Err(libc::EINVAL.into());
+        }
+
+        Ok(())
+    }
+
+    pub fn write(&self, fc: &FileContent, offset: u64, buffer: &[u8]) -> MyResult<FileContent> {
+        let FileContent::Chunks(chunks) = fc;
+        let mut new_chunks = Vec::new();
+        let mut current_offset = 0u64;
+        let write_end_excl = offset + buffer.len() as u64;
+        
+        // Handle all chunks
+        for chunk in chunks {
+            let chunk_begin = current_offset;
+            let chunk_len = chunk.len();
+            let chunk_end_excl = current_offset + chunk_len;
+    
+            if chunk_end_excl <= offset {
+                // This chunk is entirely before the write range
+                new_chunks.push(chunk.clone());
+                current_offset = chunk_end_excl;
+                continue;
+            }
+    
+            if chunk_begin >= write_end_excl {
+                // This chunk is entirely after the write range
+                new_chunks.push(chunk.clone());
+                current_offset = chunk_end_excl;
+                continue;
+            }
+    
+            // Calculate overlap
+            let keep_at_beginning = if offset > chunk_begin { offset - chunk_begin } else { 0 };
+            let keep_at_tail = if write_end_excl < chunk_end_excl { chunk_end_excl - write_end_excl } else { 0 };
+            let write_offset_in_buffer = if chunk_begin > offset { chunk_begin - offset } else { 0 };
+            let size_to_write = chunk_len - keep_at_beginning - keep_at_tail;
+            
+            match chunk {
+                ChunkRef::InProgressBlock(block_ref) => {
+                    let mut writer = self.write_block(true, block_ref)?;
+                    
+                    // If this is the last chunk and write extends beyond it, extend the block
+                    if current_offset + chunk_len == fc.len() && write_end_excl > chunk_end_excl {
+                        let new_size = keep_at_beginning + (write_end_excl - chunk_begin);
+                        writer.resize_data(new_size)?;
+                        writer.write_header(&BlockChunkHeader { 
+                            id: block_ref.block_id, 
+                            len: new_size 
+                        })?;
+                        
+                        // Write the data, including the extension
+                        let buffer_slice = &buffer[write_offset_in_buffer as usize..];
+                        writer.write_data(keep_at_beginning, buffer_slice)?;
+                        
+                        new_chunks.push(ChunkRef::InProgressBlock(BlockChunkRef {
+                            id: block_ref.block_id,
+                            len: new_size,
+                        }));
+                        current_offset = write_end_excl; // Important: update this so we don't add another chunk
+                    } else {
+                        // Normal case - just write into existing block
+                        let buffer_slice = &buffer[write_offset_in_buffer as usize..][..size_to_write as usize];
+                        writer.write_data(keep_at_beginning, buffer_slice)?;
+                        new_chunks.push(chunk.clone());
+                        current_offset = chunk_end_excl;
+                    }
+                },
+
+                // For other types, convert to InProgressBlock if write is large enough
+                _ => {
+                    if size_to_write > 1024 { // threshold for creating new block
+                        // Create new InProgressBlock
+                        let mut writer = self.writer.create_in_progress_block()?;
+                        
+                        // Copy existing data if needed
+                        if keep_at_beginning > 0 {
+                            // TODO: copy beginning from old chunk
+                        }
+                        
+                        // Write new data
+                        let buffer_slice = &buffer[write_offset_in_buffer as usize..][..size_to_write as usize];
+                        writer.write_data(keep_at_beginning, buffer_slice)?;
+                        
+                        if keep_at_tail > 0 {
+                            // TODO: copy tail from old chunk
+                        }
+                        
+                        new_chunks.push(ChunkRef::InProgressBlock(BlockChunkRef {
+                            id: new_block_id,
+                            len: chunk_len,
+                        }));
+                    } else {
+                        // For small writes, just create an Inline chunk
+                        if keep_at_beginning > 0 {
+                            // TODO: keep beginning of old chunk
+                        }
+                        
+                        // Add new inline data
+                        let buffer_slice = &buffer[write_offset_in_buffer as usize..][..size_to_write as usize];
+                        new_chunks.push(ChunkRef::Inline(buffer_slice.to_vec()));
+                        
+                        if keep_at_tail > 0 {
+                            // TODO: keep tail of old chunk
+                        }
+                    }
+                }
+
+
+            }
+            
+            current_offset = chunk_end_excl;
+        }
+        
+        // Handle write extending past end of file
+        // Only do this if we haven't already handled it by extending an InProgressBlock
+        if current_offset < write_end_excl {
+            let remaining = write_end_excl - current_offset;
+            let buffer_offset = buffer.len() - remaining as usize;
+            new_chunks.push(ChunkRef::Inline(buffer[buffer_offset..].to_vec()));
+        }
+        
+        Ok(FileContent::Chunks(new_chunks))
+    }
+
+
+
+    pub fn copy_range(&self, from: &FileContent, to: &FileContent, src_offset: u64, dest_offset: u64, size: u64) -> Result<FileContent, ErrorKinds> {
+        todo!()
+    }
+
+    pub fn zero_range(&self, file: &FileContent, offset: u64, size: u64) -> Result<FileContent, ErrorKinds> {
+
+        // zero a range in a File. The File may consist of multiple Chunks.
+        // If the range intersects with an `InProgressBlock`, then:
+        //   * if the range overlaps the tail end of the block, trim the size of the block.
+        //   * if it overlaps with the front, or the middle of the block, just zero the range inside the InProgressBlock.
+        //
+        //   (rz = range-to-zero)
+        //
+        //   [---][--InProgressBlock--]
+        //     [-rz-----]
+        //  =[--0][00000--------------]
+
+        //   (rz = range-to-zero)
+        //   [---][--InProgressBlock--]
+        //            [-rz-----]
+        //  =[---][----00000000-------]
+
+
+        //   (rz = range-to-zero)
+        //   [---][--InProgressBlock--]
+        //                       [-rz-----]
+        //  =[---][-------------][00000000]
+        //  (InProgress-Block is shrunk, "Zero" block is appended)
+
+
+        let FileContent::Chunks(chunks) = file;
+        let mut new_chunks = Vec::new();
+        let mut current_offset = 0u64;
+        // range end !exclusive!
+        let range_end_excl = offset + size;
+
+        for chunk in chunks {
+            let chunk_begin = current_offset;
+            let chunk_len = chunk.len();
+            let chunk_end_excl = current_offset + chunk_len;
+
+            if chunk_end_excl <= offset {
+                // This chunk is entirely before the zero range
+                new_chunks.push(chunk.clone());
+                current_offset = chunk_end_excl;
+                continue;
+            }
+
+            if current_offset >= range_end_excl {
+                // This chunk is entirely after the zero range
+                new_chunks.push(chunk.clone());
+                current_offset = chunk_end_excl;
+                continue;
+            }
+
+            if chunk_begin >= offset && chunk_end_excl <= range_end_excl {
+                // this chunk is entirely inside the range to zero, discard it
+                new_chunks.push(ChunkRef::Zero(chunk_len));
+                current_offset = chunk_end_excl;
+                // todo: if it is a file-based chunk, decrement the ref count or delete it
+                continue;
+            }
+
+            // we have a partial overlap. As drawn at the beginning, there are three cases, range overlaps the beginning, range overlaps the middle, range overlaps the end
+            let keep_at_beginning = if offset > chunk_begin { offset - chunk_begin } else { 0 };
+            let keep_at_tail = if range_end_excl < chunk_end_excl { chunk_end_excl - range_end_excl } else { 0 };
+            // how much of the zero-range overlaps with this chunk
+            let size_of_overlapping_zero_range = std::cmp::min(range_end_excl, chunk_end_excl) - std::cmp::max(offset, chunk_begin);
+
+            match chunk {
+                ChunkRef::Zero(_) => {
+                    // zero overlapping zero is zero
+                    new_chunks.push(ChunkRef::Zero(chunk_len));
+                    current_offset += chunk_len;
+                },
+                ChunkRef::Inline(data) => {
+                    if keep_at_beginning > 0 {
+                        new_chunks.push(ChunkRef::Inline(data[..keep_at_beginning as usize].to_vec()));
+                    }
+
+                    new_chunks.push(ChunkRef::Zero(size_of_overlapping_zero_range));
+
+                    if keep_at_tail > 0 {
+                        new_chunks.push(ChunkRef::Inline(data[(chunk_len - keep_at_tail) as usize ..].to_vec()));
+                    }
+                    current_offset += chunk_len;
+                },
+                ChunkRef::Block(block_ref) => {
+
+                    if keep_at_beginning > 0 {
+                        new_chunks.push(ChunkRef::Window(WindowedChunkRef{base: block_ref.clone(), range: Range { offset: 0, len: keep_at_beginning }}));
+                    }
+
+                    new_chunks.push(ChunkRef::Zero(size_of_overlapping_zero_range));
+
+                    if keep_at_tail > 0 {
+                        new_chunks.push(ChunkRef::Window(WindowedChunkRef{base: block_ref.clone(), range: Range { offset: chunk_len - keep_at_tail, len: keep_at_tail }}));
+                    }
+                    current_offset += chunk_len;
+                },
+                ChunkRef::Window(windowed_ref) => {
+                    if keep_at_beginning > 0 {
+                        new_chunks.push(ChunkRef::Window(WindowedChunkRef{
+                            base: windowed_ref.base.clone(),
+                            range: Range { 
+                                offset: windowed_ref.range.offset,
+                                len: keep_at_beginning
+                            }
+                        }));
+                    }
+
+                    new_chunks.push(ChunkRef::Zero(size_of_overlapping_zero_range));
+
+                    if keep_at_tail > 0 {
+                        new_chunks.push(ChunkRef::Window(WindowedChunkRef{
+                            base: windowed_ref.base.clone(),
+                            range: Range { 
+                                offset: windowed_ref.range.offset + (chunk_len - keep_at_tail),
+                                len: keep_at_tail
+                            }
+                        }));
+                    }
+                    current_offset += chunk_len;
+                },
+                ChunkRef::InProgressBlock(block_ref) => {
+                    let mut block_writer = self.writer.write_block(true, block_ref)?;
+                    // if the range-to-be-zeroed extends over the end of the block ..
+                    if keep_at_tail == 0 {
+                        // keep the beginning of the chunk, and just trim off the end
+                        block_writer.resize_data(keep_at_beginning)?;
+                        block_writer.write_header(&BlockChunkHeader { id: block_ref.id, len: keep_at_beginning })?;
+                        new_chunks.push(ChunkRef::InProgressBlock(BlockChunkRef { id: block_ref.id, len: keep_at_beginning }));
+                        new_chunks.push(ChunkRef::Zero(size_of_overlapping_zero_range));
+                        current_offset += chunk_len;
+                    } else {
+                        // write the zero-range directly into the block
+                        block_writer.write_data_zero_range(keep_at_beginning, size_of_overlapping_zero_range)?;
+                        new_chunks.push(ChunkRef::InProgressBlock(block_ref.clone()));
+                        current_offset += chunk_len;
+                    }
+                }
+            }
+        }
+
+        // If the zero range extends beyond the end of the file, add a final zero chunk
+        if current_offset < range_end_excl {
+            new_chunks.push(ChunkRef::Zero(range_end_excl - current_offset));
+        }
+
+        Ok(FileContent::Chunks(new_chunks))
+    }
+}
+
+// ------------------------
+